apiVersion: tekton.dev/v1
kind: PipelineRun
metadata:
  annotations:
    build.appstudio.openshift.io/repo: https://github.com/openshift/lightspeed-service?rev={{revision}}
    build.appstudio.redhat.com/commit_sha: "{{revision}}"
    build.appstudio.redhat.com/pull_request_number: "{{pull_request_number}}"
    build.appstudio.redhat.com/target_branch: "{{target_branch}}"
    pipelinesascode.tekton.dev/max-keep-runs: "3"
    pipelinesascode.tekton.dev/on-cel-expression: event == "pull_request" && target_branch == "main"
  creationTimestamp: null
  labels:
    appstudio.openshift.io/application: ols
    appstudio.openshift.io/component: lightspeed-service
    pipelines.appstudio.openshift.io/type: build
  name: lightspeed-service-on-pull-request
  namespace: crt-nshift-lightspeed-tenant
spec:
  params:
<<<<<<< HEAD
    - name: dockerfile
      value: Containerfile
    - name: git-url
      value: "{{source_url}}"
    - name: image-expires-after
      value: 5d
    - name: output-image
      value: quay.io/redhat-user-workloads/crt-nshift-lightspeed-tenant/ols/lightspeed-service:on-pr-{{revision}}
    - name: path-context
      value: .
    - name: revision
      value: "{{revision}}"
    - name: build-source-image
      value: "true"
    - name: prefetch-input
      value: '[{"type": "rpm", "path": "."}, {"type": "pip", "path": ".", "allow_binary": "true"}]'
    - name: hermetic
      value: "true"
  taskRunSpecs:
    - pipelineTaskName: build-source-image
      computeResources:
        requests:
          cpu: '1'
          memory: 1Gi
        limits:
          memory: 4Gi
    - pipelineTaskName: clair-scan
      computeResources:
        requests:
          cpu: '1'
          memory: 1Gi
        limits:
          memory: 8Gi
    - pipelineTaskName: ecosystem-cert-preflight-checks
      computeResources:
        requests:
          cpu: '1'
          memory: 1Gi
        limits:
          memory: 8Gi
=======
  - name: git-url
    value: '{{source_url}}'
  - name: revision
    value: '{{revision}}'
  - name: output-image
    value: quay.io/redhat-user-workloads/crt-nshift-lightspeed-tenant/ols/lightspeed-service:on-pr-{{revision}}
  - name: image-expires-after
    value: 5d
  - name: dockerfile
    value: Containerfile
  - name: path-context
    value: .
>>>>>>> c5a6d99e
  pipelineSpec:
    description: |
      This pipeline is ideal for building container images from a Containerfile while reducing network traffic.

      _Uses `buildah` to create a container image. It also optionally creates a source image and runs some build-time tests. EC will flag a violation for [`trusted_task.trusted`](https://enterprisecontract.dev/docs/ec-policies/release_policy.html#trusted_task__trusted) if any tasks are added to the pipeline.
      This pipeline is pushed as a Tekton bundle to [quay.io](https://quay.io/repository/konflux-ci/tekton-catalog/pipeline-docker-build?tab=tags)_
    finally:
<<<<<<< HEAD
      - name: show-sbom
        params:
          - name: IMAGE_URL
            value: $(tasks.build-container.results.IMAGE_URL)
        taskRef:
          params:
            - name: name
              value: show-sbom
            - name: bundle
              value: quay.io/konflux-ci/tekton-catalog/task-show-sbom:0.1@sha256:9bfc6b99ef038800fe131d7b45ff3cd4da3a415dd536f7c657b3527b01c4a13b
            - name: kind
              value: task
          resolver: bundles
      - name: show-summary
        params:
          - name: pipelinerun-name
            value: $(context.pipelineRun.name)
          - name: git-url
            value: $(tasks.clone-repository.results.url)?rev=$(tasks.clone-repository.results.commit)
          - name: image-url
            value: $(params.output-image)
          - name: build-task-status
            value: $(tasks.build-container.status)
        taskRef:
          params:
            - name: name
              value: summary
            - name: bundle
              value: quay.io/konflux-ci/tekton-catalog/task-summary:0.2@sha256:d97c04ab42f277b1103eb6f3a053b247849f4f5b3237ea302a8ecada3b24e15b
            - name: kind
              value: task
          resolver: bundles
        workspaces:
          - name: workspace
            workspace: workspace
    params:
      - description: Source Repository URL
        name: git-url
        type: string
      - default: ""
        description: Revision of the Source Repository
        name: revision
        type: string
      - description: Fully Qualified Output Image
        name: output-image
        type: string
      - default: .
        description: Path to the source code of an application's component from where to build image.
        name: path-context
        type: string
      - default: Dockerfile
        description: Path to the Dockerfile inside the context specified by parameter path-context
        name: dockerfile
        type: string
      - default: "false"
        description: Force rebuild image
        name: rebuild
        type: string
      - default: "false"
        description: Skip checks against built image
        name: skip-checks
        type: string
      - default: "false"
        description: Execute the build with network isolation
        name: hermetic
        type: string
      - default: ""
        description: Build dependencies to be prefetched by Cachi2
        name: prefetch-input
        type: string
      - default: "false"
        description: Java build
        name: java
        type: string
      - default: ""
        description: Image tag expiration time, time values could be something like 1h, 2d, 3w for hours, days, and weeks, respectively.
        name: image-expires-after
      - default: "false"
        description: Build a source image.
        name: build-source-image
        type: string
      - default: []
        description: Array of --build-arg values ("arg=value" strings) for buildah
        name: build-args
        type: array
      - default: ""
        description: Path to a file with build arguments for buildah, see https://www.mankier.com/1/buildah-build#--build-arg-file
        name: build-args-file
        type: string
    results:
      - description: ""
        name: IMAGE_URL
        value: $(tasks.build-container.results.IMAGE_URL)
      - description: ""
        name: IMAGE_DIGEST
        value: $(tasks.build-container.results.IMAGE_DIGEST)
      - description: ""
        name: CHAINS-GIT_URL
        value: $(tasks.clone-repository.results.url)
      - description: ""
        name: CHAINS-GIT_COMMIT
        value: $(tasks.clone-repository.results.commit)
      - description: ""
        name: JAVA_COMMUNITY_DEPENDENCIES
        value: $(tasks.build-container.results.JAVA_COMMUNITY_DEPENDENCIES)
=======
    - name: show-sbom
      params:
      - name: IMAGE_URL
        value: $(tasks.build-image-index.results.IMAGE_URL)
      taskRef:
        params:
        - name: name
          value: show-sbom
        - name: bundle
          value: quay.io/konflux-ci/tekton-catalog/task-show-sbom:0.1@sha256:9bfc6b99ef038800fe131d7b45ff3cd4da3a415dd536f7c657b3527b01c4a13b
        - name: kind
          value: task
        resolver: bundles
    - name: show-summary
      params:
      - name: pipelinerun-name
        value: $(context.pipelineRun.name)
      - name: git-url
        value: $(tasks.clone-repository.results.url)?rev=$(tasks.clone-repository.results.commit)
      - name: image-url
        value: $(params.output-image)
      - name: build-task-status
        value: $(tasks.build-image-index.status)
      taskRef:
        params:
        - name: name
          value: summary
        - name: bundle
          value: quay.io/konflux-ci/tekton-catalog/task-summary:0.2@sha256:d97c04ab42f277b1103eb6f3a053b247849f4f5b3237ea302a8ecada3b24e15b
        - name: kind
          value: task
        resolver: bundles
      workspaces:
      - name: workspace
        workspace: workspace
    params:
    - description: Source Repository URL
      name: git-url
      type: string
    - default: ""
      description: Revision of the Source Repository
      name: revision
      type: string
    - description: Fully Qualified Output Image
      name: output-image
      type: string
    - default: .
      description: Path to the source code of an application's component from where
        to build image.
      name: path-context
      type: string
    - default: Dockerfile
      description: Path to the Dockerfile inside the context specified by parameter
        path-context
      name: dockerfile
      type: string
    - default: "false"
      description: Force rebuild image
      name: rebuild
      type: string
    - default: "false"
      description: Skip checks against built image
      name: skip-checks
      type: string
    - default: "false"
      description: Execute the build with network isolation
      name: hermetic
      type: string
    - default: ""
      description: Build dependencies to be prefetched by Cachi2
      name: prefetch-input
      type: string
    - default: ""
      description: Image tag expiration time, time values could be something like
        1h, 2d, 3w for hours, days, and weeks, respectively.
      name: image-expires-after
    - default: "false"
      description: Build a source image.
      name: build-source-image
      type: string
    - default: "false"
      description: Add built image into an OCI image index
      name: build-image-index
      type: string
    - default: []
      description: Array of --build-arg values ("arg=value" strings) for buildah
      name: build-args
      type: array
    - default: ""
      description: Path to a file with build arguments for buildah, see https://www.mankier.com/1/buildah-build#--build-arg-file
      name: build-args-file
      type: string
    results:
    - description: ""
      name: IMAGE_URL
      value: $(tasks.build-image-index.results.IMAGE_URL)
    - description: ""
      name: IMAGE_DIGEST
      value: $(tasks.build-image-index.results.IMAGE_DIGEST)
    - description: ""
      name: CHAINS-GIT_URL
      value: $(tasks.clone-repository.results.url)
    - description: ""
      name: CHAINS-GIT_COMMIT
      value: $(tasks.clone-repository.results.commit)
>>>>>>> c5a6d99e
    tasks:
      - name: init
        params:
<<<<<<< HEAD
          - name: image-url
            value: $(params.output-image)
          - name: rebuild
            value: $(params.rebuild)
          - name: skip-checks
            value: $(params.skip-checks)
        taskRef:
          params:
            - name: name
              value: init
            - name: bundle
              value: quay.io/konflux-ci/tekton-catalog/task-init:0.2@sha256:092c113b614f6551113f17605ae9cb7e822aa704d07f0e37ed209da23ce392cc
            - name: kind
              value: task
          resolver: bundles
      - name: clone-repository
        params:
          - name: url
            value: $(params.git-url)
          - name: revision
            value: $(params.revision)
        runAfter:
          - init
        taskRef:
          params:
            - name: name
              value: git-clone
            - name: bundle
              value: quay.io/konflux-ci/tekton-catalog/task-git-clone:0.1@sha256:2cccdf8729ad4d5adf65e8b66464f8efa1e1c87ba16d343b4a6c621a2a40f7e1
            - name: kind
              value: task
          resolver: bundles
        when:
          - input: $(tasks.init.results.build)
            operator: in
            values:
              - "true"
        workspaces:
          - name: output
            workspace: workspace
          - name: basic-auth
            workspace: git-auth
      - name: prefetch-dependencies
        params:
          - name: input
            value: $(params.prefetch-input)
          - name: dev-package-managers
            value: "true"
        runAfter:
          - clone-repository
        taskRef:
          params:
            - name: name
              value: prefetch-dependencies
            - name: bundle
              value: quay.io/konflux-ci/tekton-catalog/task-prefetch-dependencies:0.1@sha256:fe7234e3824d1e65d6a7aac352e7a6bbce623d90d8d7da9aceeee108ad2c61be
            - name: kind
              value: task
          resolver: bundles
        when:
          - input: $(params.prefetch-input)
            operator: notin
            values:
              - ""
        workspaces:
          - name: source
            workspace: workspace
          - name: git-basic-auth
            workspace: git-auth
      - name: build-container
        params:
          - name: IMAGE
            value: $(params.output-image)
          - name: DOCKERFILE
            value: $(params.dockerfile)
          - name: CONTEXT
            value: $(params.path-context)
          - name: HERMETIC
            value: $(params.hermetic)
          - name: PREFETCH_INPUT
            value: $(params.prefetch-input)
          - name: IMAGE_EXPIRES_AFTER
            value: $(params.image-expires-after)
          - name: COMMIT_SHA
            value: $(tasks.clone-repository.results.commit)
          - name: BUILD_ARGS
            value:
              - $(params.build-args[*])
          - name: BUILD_ARGS_FILE
            value: build.args
        runAfter:
          - prefetch-dependencies
        taskRef:
          params:
            - name: name
              value: buildah-10gb
            - name: bundle
              value: quay.io/konflux-ci/tekton-catalog/task-buildah-10gb:0.2@sha256:1a2030b0bb6f7e536d5c4f4e27d36dfa031fd1b71417ac107858655befe37ac6
            - name: kind
              value: task
          resolver: bundles
        when:
          - input: $(tasks.init.results.build)
            operator: in
            values:
              - "true"
        workspaces:
          - name: source
            workspace: workspace
      - name: build-source-image
        params:
          - name: BINARY_IMAGE
            value: $(params.output-image)
        runAfter:
          - build-container
        taskRef:
          params:
            - name: name
              value: source-build
            - name: bundle
              value: quay.io/konflux-ci/tekton-catalog/task-source-build:0.1@sha256:21cb5ebaff7a9216903cf78933dc4ec4dd6283a52636b16590a5f52ceb278269
            - name: kind
              value: task
          resolver: bundles
        when:
          - input: $(tasks.init.results.build)
            operator: in
            values:
              - "true"
          - input: $(params.build-source-image)
            operator: in
            values:
              - "true"
        workspaces:
          - name: workspace
            workspace: workspace
      - name: deprecated-base-image-check
        params:
          - name: IMAGE_URL
            value: $(tasks.build-container.results.IMAGE_URL)
          - name: IMAGE_DIGEST
            value: $(tasks.build-container.results.IMAGE_DIGEST)
        runAfter:
          - build-container
        taskRef:
          params:
            - name: name
              value: deprecated-image-check
            - name: bundle
              value: quay.io/konflux-ci/tekton-catalog/task-deprecated-image-check:0.4@sha256:b4f9599f5770ea2e6e4d031224ccc932164c1ecde7f85f68e16e99c98d754003
            - name: kind
              value: task
          resolver: bundles
        when:
          - input: $(params.skip-checks)
            operator: in
            values:
              - "false"
      - name: clair-scan
        params:
          - name: image-digest
            value: $(tasks.build-container.results.IMAGE_DIGEST)
          - name: image-url
            value: $(tasks.build-container.results.IMAGE_URL)
        runAfter:
          - build-container
        taskRef:
          params:
            - name: name
              value: clair-scan
            - name: bundle
              value: quay.io/konflux-ci/tekton-catalog/task-clair-scan:0.2@sha256:28fee4bf5da87f2388c973d9336086749cad8436003f9a514e22ac99735e056b
            - name: kind
              value: task
          resolver: bundles
        when:
          - input: $(params.skip-checks)
            operator: in
            values:
              - "false"
      - name: ecosystem-cert-preflight-checks
        params:
          - name: image-url
            value: $(tasks.build-container.results.IMAGE_URL)
        runAfter:
          - build-container
        taskRef:
          params:
            - name: name
              value: ecosystem-cert-preflight-checks
            - name: bundle
              value: quay.io/konflux-ci/tekton-catalog/task-ecosystem-cert-preflight-checks:0.1@sha256:5131cce0f93d0b728c7bcc0d6cee4c61d4c9f67c6d619c627e41e3c9775b497d
            - name: kind
              value: task
          resolver: bundles
        when:
          - input: $(params.skip-checks)
            operator: in
            values:
              - "false"
      - name: sast-snyk-check
        runAfter:
          - build-container
        taskRef:
          params:
            - name: name
              value: sast-snyk-check
            - name: bundle
              value: quay.io/konflux-ci/tekton-catalog/task-sast-snyk-check:0.2@sha256:c1ea706405f9ae146e31baef4abfea49b1e855a75bfc44c33eb0eb29516831b3
            - name: kind
              value: task
          resolver: bundles
        when:
          - input: $(params.skip-checks)
            operator: in
            values:
              - "false"
        workspaces:
          - name: workspace
            workspace: workspace
        params:
          - name: image-digest
            value: $(tasks.build-container.results.IMAGE_DIGEST)
          - name: image-url
            value: $(tasks.build-container.results.IMAGE_URL)
      - name: clamav-scan
        params:
          - name: image-digest
            value: $(tasks.build-container.results.IMAGE_DIGEST)
          - name: image-url
            value: $(tasks.build-container.results.IMAGE_URL)
        runAfter:
          - build-container
        taskRef:
          params:
            - name: name
              value: clamav-scan
            - name: bundle
              value: quay.io/konflux-ci/tekton-catalog/task-clamav-scan:0.1@sha256:1e29eebe916b81b7100138d62db0e03e22d03657274d37041c59cbaca5fdbf7d
            - name: kind
              value: task
          resolver: bundles
        when:
          - input: $(params.skip-checks)
            operator: in
            values:
              - "false"
      - name: apply-tags
        params:
          - name: IMAGE
            value: $(tasks.build-container.results.IMAGE_URL)
        runAfter:
          - build-container
        taskRef:
          params:
            - name: name
              value: apply-tags
            - name: bundle
              value: quay.io/konflux-ci/tekton-catalog/task-apply-tags:0.1@sha256:f485e250fb060060892b633c495a3d7e38de1ec105ae1be48608b0401530ab2c
            - name: kind
              value: task
          resolver: bundles
    workspaces:
      - name: workspace
      - name: git-auth
        optional: true
=======
        - name: name
          value: init
        - name: bundle
          value: quay.io/konflux-ci/tekton-catalog/task-init:0.2@sha256:092c113b614f6551113f17605ae9cb7e822aa704d07f0e37ed209da23ce392cc
        - name: kind
          value: task
        resolver: bundles
    - name: clone-repository
      params:
      - name: url
        value: $(params.git-url)
      - name: revision
        value: $(params.revision)
      runAfter:
      - init
      taskRef:
        params:
        - name: name
          value: git-clone
        - name: bundle
          value: quay.io/konflux-ci/tekton-catalog/task-git-clone:0.1@sha256:2cccdf8729ad4d5adf65e8b66464f8efa1e1c87ba16d343b4a6c621a2a40f7e1
        - name: kind
          value: task
        resolver: bundles
      when:
      - input: $(tasks.init.results.build)
        operator: in
        values:
        - "true"
      workspaces:
      - name: output
        workspace: workspace
      - name: basic-auth
        workspace: git-auth
    - name: prefetch-dependencies
      params:
      - name: input
        value: $(params.prefetch-input)
      runAfter:
      - clone-repository
      taskRef:
        params:
        - name: name
          value: prefetch-dependencies
        - name: bundle
          value: quay.io/konflux-ci/tekton-catalog/task-prefetch-dependencies:0.1@sha256:fe7234e3824d1e65d6a7aac352e7a6bbce623d90d8d7da9aceeee108ad2c61be
        - name: kind
          value: task
        resolver: bundles
      when:
      - input: $(params.prefetch-input)
        operator: notin
        values:
        - ""
      workspaces:
      - name: source
        workspace: workspace
      - name: git-basic-auth
        workspace: git-auth
      - name: netrc
        workspace: netrc
    - name: build-container
      params:
      - name: IMAGE
        value: $(params.output-image)
      - name: DOCKERFILE
        value: $(params.dockerfile)
      - name: CONTEXT
        value: $(params.path-context)
      - name: HERMETIC
        value: $(params.hermetic)
      - name: PREFETCH_INPUT
        value: $(params.prefetch-input)
      - name: IMAGE_EXPIRES_AFTER
        value: $(params.image-expires-after)
      - name: COMMIT_SHA
        value: $(tasks.clone-repository.results.commit)
      - name: BUILD_ARGS
        value:
        - $(params.build-args[*])
      - name: BUILD_ARGS_FILE
        value: $(params.build-args-file)
      runAfter:
      - prefetch-dependencies
      taskRef:
        params:
        - name: name
          value: buildah
        - name: bundle
          value: quay.io/konflux-ci/tekton-catalog/task-buildah:0.2@sha256:e107cfdf4ee68741ad366b2768cd33e2d5f99569b639f95f50df8b9835c2d144
        - name: kind
          value: task
        resolver: bundles
      when:
      - input: $(tasks.init.results.build)
        operator: in
        values:
        - "true"
      workspaces:
      - name: source
        workspace: workspace
    - name: build-image-index
      params:
      - name: IMAGE
        value: $(params.output-image)
      - name: COMMIT_SHA
        value: $(tasks.clone-repository.results.commit)
      - name: IMAGE_EXPIRES_AFTER
        value: $(params.image-expires-after)
      - name: ALWAYS_BUILD_INDEX
        value: $(params.build-image-index)
      - name: IMAGES
        value:
        - $(tasks.build-container.results.IMAGE_URL)@$(tasks.build-container.results.IMAGE_DIGEST)
      runAfter:
      - build-container
      taskRef:
        params:
        - name: name
          value: build-image-index
        - name: bundle
          value: quay.io/konflux-ci/tekton-catalog/task-build-image-index:0.1@sha256:e4871851566d8b496966b37bcb8c5ce9748a52487f116373d96c6cd28ef684c6
        - name: kind
          value: task
        resolver: bundles
      when:
      - input: $(tasks.init.results.build)
        operator: in
        values:
        - "true"
    - name: build-source-image
      params:
      - name: BINARY_IMAGE
        value: $(params.output-image)
      runAfter:
      - build-image-index
      taskRef:
        params:
        - name: name
          value: source-build
        - name: bundle
          value: quay.io/konflux-ci/tekton-catalog/task-source-build:0.1@sha256:21cb5ebaff7a9216903cf78933dc4ec4dd6283a52636b16590a5f52ceb278269
        - name: kind
          value: task
        resolver: bundles
      when:
      - input: $(tasks.init.results.build)
        operator: in
        values:
        - "true"
      - input: $(params.build-source-image)
        operator: in
        values:
        - "true"
      workspaces:
      - name: workspace
        workspace: workspace
    - name: deprecated-base-image-check
      params:
      - name: IMAGE_URL
        value: $(tasks.build-image-index.results.IMAGE_URL)
      - name: IMAGE_DIGEST
        value: $(tasks.build-image-index.results.IMAGE_DIGEST)
      runAfter:
      - build-image-index
      taskRef:
        params:
        - name: name
          value: deprecated-image-check
        - name: bundle
          value: quay.io/konflux-ci/tekton-catalog/task-deprecated-image-check:0.4@sha256:b4f9599f5770ea2e6e4d031224ccc932164c1ecde7f85f68e16e99c98d754003
        - name: kind
          value: task
        resolver: bundles
      when:
      - input: $(params.skip-checks)
        operator: in
        values:
        - "false"
    - name: clair-scan
      params:
      - name: image-digest
        value: $(tasks.build-image-index.results.IMAGE_DIGEST)
      - name: image-url
        value: $(tasks.build-image-index.results.IMAGE_URL)
      runAfter:
      - build-image-index
      taskRef:
        params:
        - name: name
          value: clair-scan
        - name: bundle
          value: quay.io/konflux-ci/tekton-catalog/task-clair-scan:0.2@sha256:37b9187c1d5f6672bbc9c61d88fc71a3ee688076cb16edef42d1ff92a59027fb
        - name: kind
          value: task
        resolver: bundles
      when:
      - input: $(params.skip-checks)
        operator: in
        values:
        - "false"
    - name: ecosystem-cert-preflight-checks
      params:
      - name: image-url
        value: $(tasks.build-image-index.results.IMAGE_URL)
      runAfter:
      - build-image-index
      taskRef:
        params:
        - name: name
          value: ecosystem-cert-preflight-checks
        - name: bundle
          value: quay.io/konflux-ci/tekton-catalog/task-ecosystem-cert-preflight-checks:0.1@sha256:5131cce0f93d0b728c7bcc0d6cee4c61d4c9f67c6d619c627e41e3c9775b497d
        - name: kind
          value: task
        resolver: bundles
      when:
      - input: $(params.skip-checks)
        operator: in
        values:
        - "false"
    - name: sast-snyk-check
      params:
      - name: image-digest
        value: $(tasks.build-image-index.results.IMAGE_DIGEST)
      - name: image-url
        value: $(tasks.build-image-index.results.IMAGE_URL)
      runAfter:
      - build-image-index
      taskRef:
        params:
        - name: name
          value: sast-snyk-check
        - name: bundle
          value: quay.io/konflux-ci/tekton-catalog/task-sast-snyk-check:0.2@sha256:69ae591831f0f96d31c85d360273c1ce436ae1dbbfa3d0b22a083cb228c9e82c
        - name: kind
          value: task
        resolver: bundles
      when:
      - input: $(params.skip-checks)
        operator: in
        values:
        - "false"
      workspaces:
      - name: workspace
        workspace: workspace
    - name: clamav-scan
      params:
      - name: image-digest
        value: $(tasks.build-image-index.results.IMAGE_DIGEST)
      - name: image-url
        value: $(tasks.build-image-index.results.IMAGE_URL)
      runAfter:
      - build-image-index
      taskRef:
        params:
        - name: name
          value: clamav-scan
        - name: bundle
          value: quay.io/konflux-ci/tekton-catalog/task-clamav-scan:0.1@sha256:5ac9b24cff7cfb391bc54cd5135536892090354862327d1028fa08872d759c03
        - name: kind
          value: task
        resolver: bundles
      when:
      - input: $(params.skip-checks)
        operator: in
        values:
        - "false"
    - name: apply-tags
      params:
      - name: IMAGE
        value: $(tasks.build-image-index.results.IMAGE_URL)
      runAfter:
      - build-image-index
      taskRef:
        params:
        - name: name
          value: apply-tags
        - name: bundle
          value: quay.io/konflux-ci/tekton-catalog/task-apply-tags:0.1@sha256:f485e250fb060060892b633c495a3d7e38de1ec105ae1be48608b0401530ab2c
        - name: kind
          value: task
        resolver: bundles
    - name: push-dockerfile
      params:
      - name: IMAGE
        value: $(tasks.build-image-index.results.IMAGE_URL)
      - name: IMAGE_DIGEST
        value: $(tasks.build-image-index.results.IMAGE_DIGEST)
      - name: DOCKERFILE
        value: $(params.dockerfile)
      - name: CONTEXT
        value: $(params.path-context)
      runAfter:
      - build-image-index
      taskRef:
        params:
        - name: name
          value: push-dockerfile
        - name: bundle
          value: quay.io/konflux-ci/tekton-catalog/task-push-dockerfile:0.1@sha256:0d2b6d31dc8bc02c5493d7d28a163bb6c867be5f86c3a82388b0d5c69e18d352
        - name: kind
          value: task
        resolver: bundles
      workspaces:
      - name: workspace
        workspace: workspace
    - name: rpms-signature-scan
      params:
      - name: image-url
        value: $(tasks.build-image-index.results.IMAGE_URL)
      - name: image-digest
        value: $(tasks.build-image-index.results.IMAGE_DIGEST)
      runAfter:
      - build-image-index
      taskRef:
        params:
        - name: name
          value: rpms-signature-scan
        - name: bundle
          value: quay.io/konflux-ci/tekton-catalog/task-rpms-signature-scan:0.2@sha256:7aa4d3c95e2b963e82fdda392f7cb3d61e3dab035416cf4a3a34e43cf3c9c9b8
        - name: kind
          value: task
        resolver: bundles
      when:
      - input: $(params.skip-checks)
        operator: in
        values:
        - "false"
    workspaces:
    - name: workspace
    - name: git-auth
      optional: true
    - name: netrc
      optional: true
>>>>>>> c5a6d99e
  taskRunTemplate: {}
  workspaces:
    - name: workspace
      volumeClaimTemplate:
        metadata:
          creationTimestamp: null
        spec:
          accessModes:
            - ReadWriteOnce
          resources:
            requests:
              storage: 15Gi
        status: {}
    - name: git-auth
      secret:
        secretName: "{{ git_auth_secret }}"
status: {}<|MERGE_RESOLUTION|>--- conflicted
+++ resolved
@@ -17,7 +17,6 @@
   namespace: crt-nshift-lightspeed-tenant
 spec:
   params:
-<<<<<<< HEAD
     - name: dockerfile
       value: Containerfile
     - name: git-url
@@ -36,6 +35,8 @@
       value: '[{"type": "rpm", "path": "."}, {"type": "pip", "path": ".", "allow_binary": "true"}]'
     - name: hermetic
       value: "true"
+    - name: build-args-file
+      value: build.args
   taskRunSpecs:
     - pipelineTaskName: build-source-image
       computeResources:
@@ -58,20 +59,12 @@
           memory: 1Gi
         limits:
           memory: 8Gi
-=======
-  - name: git-url
-    value: '{{source_url}}'
-  - name: revision
-    value: '{{revision}}'
-  - name: output-image
-    value: quay.io/redhat-user-workloads/crt-nshift-lightspeed-tenant/ols/lightspeed-service:on-pr-{{revision}}
-  - name: image-expires-after
-    value: 5d
-  - name: dockerfile
-    value: Containerfile
-  - name: path-context
-    value: .
->>>>>>> c5a6d99e
+    - pipelineTaskName: build-container
+      computeResources:
+        requests:
+          memory: 1Gi
+        limits:
+          memory: 8Gi
   pipelineSpec:
     description: |
       This pipeline is ideal for building container images from a Containerfile while reducing network traffic.
@@ -79,113 +72,6 @@
       _Uses `buildah` to create a container image. It also optionally creates a source image and runs some build-time tests. EC will flag a violation for [`trusted_task.trusted`](https://enterprisecontract.dev/docs/ec-policies/release_policy.html#trusted_task__trusted) if any tasks are added to the pipeline.
       This pipeline is pushed as a Tekton bundle to [quay.io](https://quay.io/repository/konflux-ci/tekton-catalog/pipeline-docker-build?tab=tags)_
     finally:
-<<<<<<< HEAD
-      - name: show-sbom
-        params:
-          - name: IMAGE_URL
-            value: $(tasks.build-container.results.IMAGE_URL)
-        taskRef:
-          params:
-            - name: name
-              value: show-sbom
-            - name: bundle
-              value: quay.io/konflux-ci/tekton-catalog/task-show-sbom:0.1@sha256:9bfc6b99ef038800fe131d7b45ff3cd4da3a415dd536f7c657b3527b01c4a13b
-            - name: kind
-              value: task
-          resolver: bundles
-      - name: show-summary
-        params:
-          - name: pipelinerun-name
-            value: $(context.pipelineRun.name)
-          - name: git-url
-            value: $(tasks.clone-repository.results.url)?rev=$(tasks.clone-repository.results.commit)
-          - name: image-url
-            value: $(params.output-image)
-          - name: build-task-status
-            value: $(tasks.build-container.status)
-        taskRef:
-          params:
-            - name: name
-              value: summary
-            - name: bundle
-              value: quay.io/konflux-ci/tekton-catalog/task-summary:0.2@sha256:d97c04ab42f277b1103eb6f3a053b247849f4f5b3237ea302a8ecada3b24e15b
-            - name: kind
-              value: task
-          resolver: bundles
-        workspaces:
-          - name: workspace
-            workspace: workspace
-    params:
-      - description: Source Repository URL
-        name: git-url
-        type: string
-      - default: ""
-        description: Revision of the Source Repository
-        name: revision
-        type: string
-      - description: Fully Qualified Output Image
-        name: output-image
-        type: string
-      - default: .
-        description: Path to the source code of an application's component from where to build image.
-        name: path-context
-        type: string
-      - default: Dockerfile
-        description: Path to the Dockerfile inside the context specified by parameter path-context
-        name: dockerfile
-        type: string
-      - default: "false"
-        description: Force rebuild image
-        name: rebuild
-        type: string
-      - default: "false"
-        description: Skip checks against built image
-        name: skip-checks
-        type: string
-      - default: "false"
-        description: Execute the build with network isolation
-        name: hermetic
-        type: string
-      - default: ""
-        description: Build dependencies to be prefetched by Cachi2
-        name: prefetch-input
-        type: string
-      - default: "false"
-        description: Java build
-        name: java
-        type: string
-      - default: ""
-        description: Image tag expiration time, time values could be something like 1h, 2d, 3w for hours, days, and weeks, respectively.
-        name: image-expires-after
-      - default: "false"
-        description: Build a source image.
-        name: build-source-image
-        type: string
-      - default: []
-        description: Array of --build-arg values ("arg=value" strings) for buildah
-        name: build-args
-        type: array
-      - default: ""
-        description: Path to a file with build arguments for buildah, see https://www.mankier.com/1/buildah-build#--build-arg-file
-        name: build-args-file
-        type: string
-    results:
-      - description: ""
-        name: IMAGE_URL
-        value: $(tasks.build-container.results.IMAGE_URL)
-      - description: ""
-        name: IMAGE_DIGEST
-        value: $(tasks.build-container.results.IMAGE_DIGEST)
-      - description: ""
-        name: CHAINS-GIT_URL
-        value: $(tasks.clone-repository.results.url)
-      - description: ""
-        name: CHAINS-GIT_COMMIT
-        value: $(tasks.clone-repository.results.commit)
-      - description: ""
-        name: JAVA_COMMUNITY_DEPENDENCIES
-        value: $(tasks.build-container.results.JAVA_COMMUNITY_DEPENDENCIES)
-=======
     - name: show-sbom
       params:
       - name: IMAGE_URL
@@ -291,278 +177,17 @@
     - description: ""
       name: CHAINS-GIT_COMMIT
       value: $(tasks.clone-repository.results.commit)
->>>>>>> c5a6d99e
     tasks:
-      - name: init
-        params:
-<<<<<<< HEAD
-          - name: image-url
-            value: $(params.output-image)
-          - name: rebuild
-            value: $(params.rebuild)
-          - name: skip-checks
-            value: $(params.skip-checks)
-        taskRef:
-          params:
-            - name: name
-              value: init
-            - name: bundle
-              value: quay.io/konflux-ci/tekton-catalog/task-init:0.2@sha256:092c113b614f6551113f17605ae9cb7e822aa704d07f0e37ed209da23ce392cc
-            - name: kind
-              value: task
-          resolver: bundles
-      - name: clone-repository
-        params:
-          - name: url
-            value: $(params.git-url)
-          - name: revision
-            value: $(params.revision)
-        runAfter:
-          - init
-        taskRef:
-          params:
-            - name: name
-              value: git-clone
-            - name: bundle
-              value: quay.io/konflux-ci/tekton-catalog/task-git-clone:0.1@sha256:2cccdf8729ad4d5adf65e8b66464f8efa1e1c87ba16d343b4a6c621a2a40f7e1
-            - name: kind
-              value: task
-          resolver: bundles
-        when:
-          - input: $(tasks.init.results.build)
-            operator: in
-            values:
-              - "true"
-        workspaces:
-          - name: output
-            workspace: workspace
-          - name: basic-auth
-            workspace: git-auth
-      - name: prefetch-dependencies
-        params:
-          - name: input
-            value: $(params.prefetch-input)
-          - name: dev-package-managers
-            value: "true"
-        runAfter:
-          - clone-repository
-        taskRef:
-          params:
-            - name: name
-              value: prefetch-dependencies
-            - name: bundle
-              value: quay.io/konflux-ci/tekton-catalog/task-prefetch-dependencies:0.1@sha256:fe7234e3824d1e65d6a7aac352e7a6bbce623d90d8d7da9aceeee108ad2c61be
-            - name: kind
-              value: task
-          resolver: bundles
-        when:
-          - input: $(params.prefetch-input)
-            operator: notin
-            values:
-              - ""
-        workspaces:
-          - name: source
-            workspace: workspace
-          - name: git-basic-auth
-            workspace: git-auth
-      - name: build-container
-        params:
-          - name: IMAGE
-            value: $(params.output-image)
-          - name: DOCKERFILE
-            value: $(params.dockerfile)
-          - name: CONTEXT
-            value: $(params.path-context)
-          - name: HERMETIC
-            value: $(params.hermetic)
-          - name: PREFETCH_INPUT
-            value: $(params.prefetch-input)
-          - name: IMAGE_EXPIRES_AFTER
-            value: $(params.image-expires-after)
-          - name: COMMIT_SHA
-            value: $(tasks.clone-repository.results.commit)
-          - name: BUILD_ARGS
-            value:
-              - $(params.build-args[*])
-          - name: BUILD_ARGS_FILE
-            value: build.args
-        runAfter:
-          - prefetch-dependencies
-        taskRef:
-          params:
-            - name: name
-              value: buildah-10gb
-            - name: bundle
-              value: quay.io/konflux-ci/tekton-catalog/task-buildah-10gb:0.2@sha256:1a2030b0bb6f7e536d5c4f4e27d36dfa031fd1b71417ac107858655befe37ac6
-            - name: kind
-              value: task
-          resolver: bundles
-        when:
-          - input: $(tasks.init.results.build)
-            operator: in
-            values:
-              - "true"
-        workspaces:
-          - name: source
-            workspace: workspace
-      - name: build-source-image
-        params:
-          - name: BINARY_IMAGE
-            value: $(params.output-image)
-        runAfter:
-          - build-container
-        taskRef:
-          params:
-            - name: name
-              value: source-build
-            - name: bundle
-              value: quay.io/konflux-ci/tekton-catalog/task-source-build:0.1@sha256:21cb5ebaff7a9216903cf78933dc4ec4dd6283a52636b16590a5f52ceb278269
-            - name: kind
-              value: task
-          resolver: bundles
-        when:
-          - input: $(tasks.init.results.build)
-            operator: in
-            values:
-              - "true"
-          - input: $(params.build-source-image)
-            operator: in
-            values:
-              - "true"
-        workspaces:
-          - name: workspace
-            workspace: workspace
-      - name: deprecated-base-image-check
-        params:
-          - name: IMAGE_URL
-            value: $(tasks.build-container.results.IMAGE_URL)
-          - name: IMAGE_DIGEST
-            value: $(tasks.build-container.results.IMAGE_DIGEST)
-        runAfter:
-          - build-container
-        taskRef:
-          params:
-            - name: name
-              value: deprecated-image-check
-            - name: bundle
-              value: quay.io/konflux-ci/tekton-catalog/task-deprecated-image-check:0.4@sha256:b4f9599f5770ea2e6e4d031224ccc932164c1ecde7f85f68e16e99c98d754003
-            - name: kind
-              value: task
-          resolver: bundles
-        when:
-          - input: $(params.skip-checks)
-            operator: in
-            values:
-              - "false"
-      - name: clair-scan
-        params:
-          - name: image-digest
-            value: $(tasks.build-container.results.IMAGE_DIGEST)
-          - name: image-url
-            value: $(tasks.build-container.results.IMAGE_URL)
-        runAfter:
-          - build-container
-        taskRef:
-          params:
-            - name: name
-              value: clair-scan
-            - name: bundle
-              value: quay.io/konflux-ci/tekton-catalog/task-clair-scan:0.2@sha256:28fee4bf5da87f2388c973d9336086749cad8436003f9a514e22ac99735e056b
-            - name: kind
-              value: task
-          resolver: bundles
-        when:
-          - input: $(params.skip-checks)
-            operator: in
-            values:
-              - "false"
-      - name: ecosystem-cert-preflight-checks
-        params:
-          - name: image-url
-            value: $(tasks.build-container.results.IMAGE_URL)
-        runAfter:
-          - build-container
-        taskRef:
-          params:
-            - name: name
-              value: ecosystem-cert-preflight-checks
-            - name: bundle
-              value: quay.io/konflux-ci/tekton-catalog/task-ecosystem-cert-preflight-checks:0.1@sha256:5131cce0f93d0b728c7bcc0d6cee4c61d4c9f67c6d619c627e41e3c9775b497d
-            - name: kind
-              value: task
-          resolver: bundles
-        when:
-          - input: $(params.skip-checks)
-            operator: in
-            values:
-              - "false"
-      - name: sast-snyk-check
-        runAfter:
-          - build-container
-        taskRef:
-          params:
-            - name: name
-              value: sast-snyk-check
-            - name: bundle
-              value: quay.io/konflux-ci/tekton-catalog/task-sast-snyk-check:0.2@sha256:c1ea706405f9ae146e31baef4abfea49b1e855a75bfc44c33eb0eb29516831b3
-            - name: kind
-              value: task
-          resolver: bundles
-        when:
-          - input: $(params.skip-checks)
-            operator: in
-            values:
-              - "false"
-        workspaces:
-          - name: workspace
-            workspace: workspace
-        params:
-          - name: image-digest
-            value: $(tasks.build-container.results.IMAGE_DIGEST)
-          - name: image-url
-            value: $(tasks.build-container.results.IMAGE_URL)
-      - name: clamav-scan
-        params:
-          - name: image-digest
-            value: $(tasks.build-container.results.IMAGE_DIGEST)
-          - name: image-url
-            value: $(tasks.build-container.results.IMAGE_URL)
-        runAfter:
-          - build-container
-        taskRef:
-          params:
-            - name: name
-              value: clamav-scan
-            - name: bundle
-              value: quay.io/konflux-ci/tekton-catalog/task-clamav-scan:0.1@sha256:1e29eebe916b81b7100138d62db0e03e22d03657274d37041c59cbaca5fdbf7d
-            - name: kind
-              value: task
-          resolver: bundles
-        when:
-          - input: $(params.skip-checks)
-            operator: in
-            values:
-              - "false"
-      - name: apply-tags
-        params:
-          - name: IMAGE
-            value: $(tasks.build-container.results.IMAGE_URL)
-        runAfter:
-          - build-container
-        taskRef:
-          params:
-            - name: name
-              value: apply-tags
-            - name: bundle
-              value: quay.io/konflux-ci/tekton-catalog/task-apply-tags:0.1@sha256:f485e250fb060060892b633c495a3d7e38de1ec105ae1be48608b0401530ab2c
-            - name: kind
-              value: task
-          resolver: bundles
-    workspaces:
-      - name: workspace
-      - name: git-auth
-        optional: true
-=======
+    - name: init
+      params:
+      - name: image-url
+        value: $(params.output-image)
+      - name: rebuild
+        value: $(params.rebuild)
+      - name: skip-checks
+        value: $(params.skip-checks)
+      taskRef:
+        params:
         - name: name
           value: init
         - name: bundle
@@ -601,6 +226,8 @@
       params:
       - name: input
         value: $(params.prefetch-input)
+      - name: dev-package-managers
+        value: "true"
       runAfter:
       - clone-repository
       taskRef:
@@ -898,7 +525,6 @@
       optional: true
     - name: netrc
       optional: true
->>>>>>> c5a6d99e
   taskRunTemplate: {}
   workspaces:
     - name: workspace
